--- conflicted
+++ resolved
@@ -45,13 +45,8 @@
             config: TrainConfig,
     ) -> Iterable[Parameter] | list[dict]:
         param_groups = list()
-<<<<<<< HEAD
 
-        if config.train_text_encoder:
-=======
-        
         if config.text_encoder.train:
->>>>>>> 4cf6d972
             param_groups.append(
                 self.create_param_groups(config, model.text_encoder_lora.parameters(), config.text_encoder.learning_rate)
             )
